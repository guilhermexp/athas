import { Menu, MenuButton, MenuItem, MenuItems } from "@headlessui/react";
import {
  AlertCircle,
  ChevronDown,
  Download,
  Loader2,
  RotateCcw,
  Terminal as TerminalIcon,
  ToggleLeft,
  ToggleRight,
  X,
  Zap,
  ZapOff,
} from "lucide-react";
import { useState } from "react";
import { useToast } from "@/contexts/toast-context";
import { useUpdater } from "@/settings/hooks/use-updater";
<<<<<<< HEAD
import { useSettingsStore } from "@/settings/store";
=======
import { extensionManager } from "../extensions/extension-manager";
>>>>>>> 28614714
import {
  getFilenameFromPath,
  getLanguageFromFilename,
} from "../file-system/controllers/file-utils";
import { useFileSystemStore } from "../file-system/controllers/store";
import { useBufferStore } from "../stores/buffer-store";
import { type LspStatus, useLspStore } from "../stores/lsp-store";
import { useUIState } from "../stores/ui-state-store";
import { getGitStatus } from "../version-control/git/controllers/git";
import { useGitStore } from "../version-control/git/controllers/git-store";
import GitBranchManager from "../version-control/git/views/git-branch-manager";

// LSP Status Dropdown Component
const LspStatusDropdown = ({ activeBuffer }: { activeBuffer: any }) => {
  const lspStatus = useLspStore.use.lspStatus();
  const [isProcessing, setIsProcessing] = useState(false);
  const [_currentToastId, setCurrentToastId] = useState<string | null>(null);
  const { showToast, updateToast } = useToast();

  const getStatusIcon = (status: LspStatus) => {
    switch (status) {
      case "connected":
        return <Zap size={10} className="text-green-400" />;
      case "connecting":
        return <Loader2 size={10} className="animate-spin text-yellow-400" />;
      case "error":
        return <X size={10} className="text-red-400" />;
      default:
        return <ZapOff size={10} className="text-text-lighter" />;
    }
  };

  const getStatusText = (status: LspStatus) => {
    const language = activeBuffer
      ? getLanguageFromFilename(getFilenameFromPath(activeBuffer.path))
      : null;

    switch (status) {
      case "connected":
        return language && language !== "Text" ? language : "LSP";
      case "connecting":
        return "Connecting...";
      case "error":
        return "LSP Error";
      default:
        return language && language !== "Text" ? language : "LSP";
    }
  };

  const handleRestartLSP = async () => {
    setIsProcessing(true);
    const toastId = showToast({
      message: "Restarting LSP...",
      type: "info",
      duration: 0, // Don't auto-dismiss
    });
    setCurrentToastId(toastId);

    try {
      await extensionManager.executeCommand("typescript.restart");
      updateToast(toastId, {
        message: "LSP restarted successfully",
        type: "success",
        duration: 3000,
      });
    } catch (error) {
      console.error("Failed to restart LSP:", error);
      updateToast(toastId, {
        message: `Failed to restart LSP: ${error instanceof Error ? error.message : "Unknown error"}`,
        type: "error",
        duration: 5000,
      });
    } finally {
      setIsProcessing(false);
      setCurrentToastId(null);
    }
  };

  const handleToggleLSP = async () => {
    const isCurrentlyConnected = lspStatus.status === "connected";
    setIsProcessing(true);
    const toastId = showToast({
      message: `${isCurrentlyConnected ? "Disabling" : "Enabling"} LSP...`,
      type: "info",
      duration: 0, // Don't auto-dismiss
    });
    setCurrentToastId(toastId);

    try {
      await extensionManager.executeCommand("typescript.toggle");
      updateToast(toastId, {
        message: `LSP ${isCurrentlyConnected ? "disabled" : "enabled"} successfully`,
        type: "success",
        duration: 3000,
      });
    } catch (error) {
      console.error("Failed to toggle LSP:", error);
      updateToast(toastId, {
        message: `Failed to ${isCurrentlyConnected ? "disable" : "enable"} LSP: ${error instanceof Error ? error.message : "Unknown error"}`,
        type: "error",
        duration: 5000,
      });
    } finally {
      setIsProcessing(false);
      setCurrentToastId(null);
    }
  };

  const getDropdownTitle = (status: LspStatus) => {
    switch (status) {
      case "connected":
        return `LSP Connected - Active workspaces: ${lspStatus.activeWorkspaces.join(", ")}`;
      case "connecting":
        return "LSP Connecting...";
      case "error":
        return `LSP Error: ${lspStatus.lastError || "Unknown error"}`;
      default:
        return "LSP Disconnected";
    }
  };

  return (
    <Menu as="div" className="relative">
      <MenuButton
        className="flex items-center gap-1 rounded px-1 py-0.5 text-[10px] text-text-lighter transition-colors hover:bg-hover"
        style={{ minHeight: 0, minWidth: 0 }}
        title={getDropdownTitle(lspStatus.status)}
      >
        {getStatusIcon(lspStatus.status)}
        <span>{getStatusText(lspStatus.status)}</span>
        <ChevronDown size={8} className="text-text-lighter" />
      </MenuButton>

      <MenuItems className="absolute right-0 bottom-full z-50 mb-1 w-48 rounded-md border border-border bg-secondary-bg shadow-lg ring-1 ring-black ring-opacity-5 focus:outline-none">
        <div className="p-2">
          {/* Status Info */}
          <div className="mb-2 border-border border-b pb-2">
            <div className="flex items-center gap-2 text-xs">
              {getStatusIcon(lspStatus.status)}
              <span className="font-medium text-text">
                {lspStatus.status === "connected"
                  ? "LSP Connected"
                  : lspStatus.status === "connecting"
                    ? "LSP Connecting"
                    : lspStatus.status === "error"
                      ? "LSP Error"
                      : "LSP Disconnected"}
              </span>
            </div>
            {lspStatus.activeWorkspaces.length > 0 && (
              <div className="mt-1 text-[10px] text-text-lighter">
                Workspaces: {lspStatus.activeWorkspaces.length}
              </div>
            )}
            {lspStatus.lastError && (
              <div className="mt-1 truncate text-[10px] text-red-400">{lspStatus.lastError}</div>
            )}
          </div>

          {/* Actions */}
          <div className="space-y-1">
            <MenuItem>
              {({ active }) => (
                <button
                  onClick={handleRestartLSP}
                  disabled={isProcessing}
                  className={`flex w-full items-center gap-2 rounded px-2 py-1 text-left text-xs transition-colors ${
                    active ? "bg-hover text-text" : "text-text-lighter"
                  } ${isProcessing ? "cursor-not-allowed opacity-50" : ""}`}
                >
                  <RotateCcw size={10} />
                  {isProcessing ? "Restarting..." : "Restart LSP"}
                </button>
              )}
            </MenuItem>

            <MenuItem>
              {({ active }) => (
                <button
                  onClick={handleToggleLSP}
                  disabled={isProcessing}
                  className={`flex w-full items-center gap-2 rounded px-2 py-1 text-left text-xs transition-colors ${
                    active ? "bg-hover text-text" : "text-text-lighter"
                  } ${isProcessing ? "cursor-not-allowed opacity-50" : ""}`}
                >
                  {lspStatus.status === "connected" ? (
                    <>
                      <ToggleRight size={10} />
                      Disable LSP
                    </>
                  ) : (
                    <>
                      <ToggleLeft size={10} />
                      Enable LSP
                    </>
                  )}
                </button>
              )}
            </MenuItem>
          </div>
        </div>
      </MenuItems>
    </Menu>
  );
};

const EditorFooter = () => {
  const buffers = useBufferStore.use.buffers();
  const activeBufferId = useBufferStore.use.activeBufferId();
  const activeBuffer = buffers.find((b) => b.id === activeBufferId) || null;
  const { settings } = useSettingsStore();
  const uiState = useUIState();
  const { rootFolderPath } = useFileSystemStore();
  const { gitStatus, actions } = useGitStore();
  const { available, downloading, installing, updateInfo, downloadAndInstall } = useUpdater(false);
  return (
    <div className="flex min-h-[32px] items-center justify-between border-border border-t bg-secondary-bg px-2 py-1">
      <div className="flex items-center gap-0.5 font-mono text-text-lighter text-xs">
        {/* Git branch manager */}
        {rootFolderPath && gitStatus?.branch && (
          <GitBranchManager
            currentBranch={gitStatus.branch}
            repoPath={rootFolderPath}
            onBranchChange={async () => {
              const status = await getGitStatus(rootFolderPath);
              actions.setGitStatus(status);
            }}
            compact={true}
          />
        )}

        {/* Terminal indicator */}
        {settings.coreFeatures.terminal && (
          <button
            onClick={() => {
              uiState.setBottomPaneActiveTab("terminal");
              const showingTerminal =
                !uiState.isBottomPaneVisible || uiState.bottomPaneActiveTab !== "terminal";
              uiState.setIsBottomPaneVisible(showingTerminal);

              // Request terminal focus after showing
              if (showingTerminal) {
                setTimeout(() => {
                  uiState.requestTerminalFocus();
                }, 100);
              }
            }}
            className={`flex items-center gap-0.5 rounded px-1 py-0.5 transition-colors ${
              uiState.isBottomPaneVisible && uiState.bottomPaneActiveTab === "terminal"
                ? "bg-selected text-text"
                : "text-text-lighter hover:bg-hover"
            }`}
            style={{ minHeight: 0, minWidth: 0 }}
            title="Toggle Terminal"
          >
            <TerminalIcon size={12} />
          </button>
        )}

        {/* Diagnostics indicator (placeholder for now) */}
        {settings.coreFeatures.diagnostics && (
          <div
            className="flex items-center gap-0.5 rounded px-1 py-0.5 text-text-lighter"
            style={{ minHeight: 0, minWidth: 0 }}
            title="Diagnostics (coming soon)"
          >
            <AlertCircle size={12} />
          </div>
        )}

        {/* Update indicator */}
        {available && (
          <button
            onClick={downloadAndInstall}
            disabled={downloading || installing}
            className={`flex items-center gap-0.5 rounded px-1 py-0.5 transition-colors ${
              downloading || installing
                ? "cursor-not-allowed text-text-lighter"
                : "text-blue-400 hover:bg-hover hover:text-blue-300"
            }`}
            style={{ minHeight: 0, minWidth: 0 }}
            title={
              downloading
                ? "Downloading update..."
                : installing
                  ? "Installing update..."
                  : `Update available: ${updateInfo?.version}`
            }
          >
            <Download size={12} className={downloading || installing ? "animate-pulse" : ""} />
          </button>
        )}
      </div>
      <div className="flex items-center gap-0.5 font-mono text-[10px] text-text-lighter">
        {activeBuffer && (
          <>
            <span className="px-1">{activeBuffer.content.split("\n").length} lines</span>
            <LspStatusDropdown activeBuffer={activeBuffer} />
          </>
        )}
      </div>
    </div>
  );
};

export default EditorFooter;<|MERGE_RESOLUTION|>--- conflicted
+++ resolved
@@ -15,11 +15,8 @@
 import { useState } from "react";
 import { useToast } from "@/contexts/toast-context";
 import { useUpdater } from "@/settings/hooks/use-updater";
-<<<<<<< HEAD
 import { useSettingsStore } from "@/settings/store";
-=======
 import { extensionManager } from "../extensions/extension-manager";
->>>>>>> 28614714
 import {
   getFilenameFromPath,
   getLanguageFromFilename,
