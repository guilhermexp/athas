--- conflicted
+++ resolved
@@ -1,32 +1,17 @@
-<<<<<<< HEAD
 import type React from "react";
 import { useEffect, useMemo, useRef, useState } from "react";
-=======
-import { useMemo } from "react";
 import { useCodeEditorStore } from "../../stores/code-editor-store";
->>>>>>> a5f66328
 import { useEditorConfigStore } from "../../stores/editor-config-store";
 import { useEditorInstanceStore } from "../../stores/editor-instance-store";
 
 export function LineNumbers() {
   const fontSize = useEditorConfigStore(state => state.fontSize);
-<<<<<<< HEAD
   const wordWrap = useEditorConfigStore(state => state.wordWrap);
+  const fontFamily = useCodeEditorStore(state => state.fontFamily);
   const { value, lineNumbersRef, editorRef } = useEditorInstanceStore();
   const [lineElements, setLineElements] = useState<React.ReactElement[]>([]);
   const updateTimeoutRef = useRef<NodeJS.Timeout | null>(null);
   const resizeObserverRef = useRef<ResizeObserver | null>(null);
-=======
-  const fontFamily = useCodeEditorStore(state => state.fontFamily);
-  const { value, lineNumbersRef } = useEditorInstanceStore();
-  // Calculate line numbers
-  const lineNumbersArray = useMemo(() => {
-    const lines = value.split("\n");
-    // Ensure we always have at least one line number, even for empty content
-    const lineCount = Math.max(1, lines.length);
-    return Array.from({ length: lineCount }, (_, i) => i + 1);
-  }, [value]);
->>>>>>> a5f66328
 
   // Create line number elements that match editor content height
   const updateLineNumbers = useMemo(() => {
